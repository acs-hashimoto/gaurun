--- conflicted
+++ resolved
@@ -15,12 +15,8 @@
 apikey = "apikey for GCM"
 enabled = true
 timeout = 5 # sec
-<<<<<<< HEAD
 keepalive_timeout = 30
-retry_max = 0
-=======
 retry_max = 1
->>>>>>> e6ea430b
 
 [ios]
 pem_cert_path = "cert.pem"
